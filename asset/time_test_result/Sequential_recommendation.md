## Time and memory cost of sequential recommendation models 

### Datasets information:

| Dataset    | #User   | #Item  | #Interaction | Sparsity |
| ---------- | -------: | ------: | ------------: | --------: |
| ml-1m      | 6,041   | 3,707  | 1,000,209    | 0.9553   |
| DIGINETICA | 59,425  | 42,116 | 547,416      | 0.9998   |
| Yelp       | 102,046 | 98,408 | 2,903,648    | 0.9997   |

### Device information

```
OS:                   Linux
Python Version:       3.8.3
PyTorch Version:      1.7.0
cudatoolkit Version:  10.1
GPU:                  TITAN RTX（24GB）
Machine Specs:        32 CPU machine, 64GB RAM
```

### 1) ml-1m dataset:

#### Time and memory cost on ml-1m dataset:

| Method           | Training Time (sec/epoch) | Evaluate Time (sec/epoch) | GPU Memory (GB) |
| ---------------- | -----------------: | -----------------: | -----------: |
| Improved GRU-Rec | 7.78              | 0.11              | 1.27     |
| SASRec           | 17.78             | 0.12              | 1.84     |
| NARM             | 8.29              | 0.11              | 1.29     |
| FPMC             | 7.51              | 0.11              | 1.18     |
| STAMP            | 7.32              | 0.11              | 1.20     |
| Caser            | 44.85             | 0.12              | 1.14     |
| NextItNet        |                  16433.27 |                     96.31 |            1.86 |
| TransRec         | 10.08             | 0.16              | 8.18     |
| S3Rec            | - | - | -       |
| GRU4RecF         | 10.20             | 0.15              | 1.80     |
| SASRecF          | 18.84             | 0.17              | 1.78    |
| BERT4Rec         | 36.09             | 0.34              | 1.97    |
| FDSA             | 31.86             | 0.19              | 2.32     |
| SRGNN            | 327.38            | 2.19              | 1.21     |
| GCSAN            | 335.27            | 0.02             | 1.58     |
| KSR              | - | - | - |
| GRU4RecKG        | - | - | - |

#### Config file of ml-1m dataset:

```
# dataset config
field_separator: "\t"
seq_separator: " "
USER_ID_FIELD: user_id
ITEM_ID_FIELD: item_id
TIME_FIELD: timestamp
NEG_PREFIX: neg_
ITEM_LIST_LENGTH_FIELD: item_length
LIST_SUFFIX: _list
MAX_ITEM_LIST_LENGTH: 20
POSITION_FIELD: position_id
load_col:
  inter: [user_id, item_id, timestamp]
min_user_inter_num: 0
min_item_inter_num: 0

# training and evaluation
epochs: 500
train_batch_size: 2048
eval_batch_size: 2048
valid_metric: MRR@10
eval_setting: TO_LS,full
training_neg_sample_num: 0
```

Other parameters (including model parameters) are default value. 

**NOTE :** 

1) For FPMC and TransRec model,  `training_neg_sample_num`  should be  `1` . 

2) For  SASRecF, GRU4RecF and FDSA,   `load_col` should as below:

```
load_col:
  inter: [user_id, item_id, timestamp]
  item: [item_id, genre]
```

### 2）DIGINETICA dataset:

#### Time and memory cost on DIGINETICA dataset:

| Method           | Training Time (sec/epoch) | Evaluate Time (sec/epoch) | GPU Memory (GB) |
| ---------------- | -----------------: | -----------------: | -----------: |
| Improved GRU-Rec | 4.10              | 1.05              | 4.02     |
| SASRec           | 8.36              | 1.21              | 4.43     |
| NARM             | 4.30              | 1.08              | 4.09     |
| FPMC             | 2.98              | 1.08              | 4.08     |
| STAMP            | 4.27              | 1.04              | 3.88     |
| Caser            | 17.15             | 1.18              | 3.94    |
| NextItNet        | 6150.49 | 947.66 | 4.54 |
| TransRec         | -                 | -                 | Out of Memory           |
| S3Rec            | - | - | - |
| GRU4RecF         | 4.79              | 1.17              | 4.83     |
| SASRecF          | 8.66              | 1.29              | 5.11     |
| BERT4Rec         | 16.80             | 3.54              | 7.97    |
| FDSA             | 13.44             | 1.47              | 5.66     |
| SRGNN            | 88.59             | 15.37             | 4.01     |
| GCSAN            | 96.69             | 17.11             | 4.25     |
| KSR              | - | - | - |
| GRU4RecKG        | - | - | - |

#### Config file of DIGINETICA dataset:

```
# dataset config
field_separator: "\t"
seq_separator: " "
USER_ID_FIELD: session_id
ITEM_ID_FIELD: item_id
TIME_FIELD: timestamp
NEG_PREFIX: neg_
ITEM_LIST_LENGTH_FIELD: item_length
LIST_SUFFIX: _list
MAX_ITEM_LIST_LENGTH: 20
POSITION_FIELD: position_id
load_col:
  inter: [session_id, item_id, timestamp]
min_user_inter_num: 6
min_item_inter_num: 1

# training and evaluation
epochs: 500
train_batch_size: 2048
eval_batch_size: 2048
valid_metric: MRR@10
eval_setting: TO_LS,full
training_neg_sample_num: 0
```

Other parameters (including model parameters) are default value. 

**NOTE :** 

1) For FPMC and TransRec model,  `training_neg_sample_num`  should be  `1` . 

2) For  SASRecF, GRU4RecF and FDSA,   `load_col` should as below:

```
load_col:
   inter: [session_id, item_id, timestamp]
   item: [item_id, item_category]
```

### 3）Yelp dataset:

#### Time and memory cost on Yelp dataset:

| Method           | Training Time (sec/epoch) | Evaluation Time (sec/epoch) | GPU Memory (GB) |
| ---------------- | -----------------: | -----------------: | -----------: |
| Improved GRU-Rec | 44.31             | 2.74              | 7.92        |
| SASRec           | 75.51             | 3.11              | 8.32        |
| NARM             | 45.65             | 2.76              | 7.98        |
| FPMC             | 21.05             | 3.05              | 8.22        |
| STAMP            | 42.08             | 2.72              | 7.77        |
| Caser            | 147.15            | 2.89              | 7.87        |
| NextItNet        |                  45019.38 |                     1670.76 |            8.44 |
| TransRec         | -                 | -                 | Out of Memory           |
| S3Rec            | -                 | -                 | -           |
| GRU4RecF         | -                 | -                 | Out of Memory           |
| SASRecF          | -                 | -                 | Out of Memory           |
| BERT4Rec         | 193.74            | 8.43              | 16.57       |
| FDSA             | -                 | -                 | Out of Memory           |
| SRGNN            | 825.11            | 33.20             | 7.90        |
| GCSAN            | 837.23            | 33.00             | 8.14        |
| KSR              | - | - | - |
| GRU4RecKG        | - | - | - |

<<<<<<< HEAD
#### Config file of DIGINETICA dataset:
=======
#### Config file of Yelp dataset:
>>>>>>> 542857e8

```
# dataset config
field_separator: "\t"
seq_separator: " "
<<<<<<< HEAD
USER_ID_FIELD: session_id
ITEM_ID_FIELD: item_id
TIME_FIELD: timestamp
=======
USER_ID_FIELD: user_id
ITEM_ID_FIELD: business_id
RATING_FIELD: stars
TIME_FIELD: date
>>>>>>> 542857e8
NEG_PREFIX: neg_
ITEM_LIST_LENGTH_FIELD: item_length
LIST_SUFFIX: _list
MAX_ITEM_LIST_LENGTH: 20
POSITION_FIELD: position_id
load_col:
<<<<<<< HEAD
  inter: [session_id, item_id, timestamp]
min_user_inter_num: 6
min_item_inter_num: 1
=======
  inter: [user_id, business_id, stars, date]
min_user_inter_num: 10
min_item_inter_num: 4
lowest_val:
  stars: 3
unused_col: 
  inter: [stars]
>>>>>>> 542857e8

# training and evaluation
epochs: 500
train_batch_size: 2048
eval_batch_size: 2048
valid_metric: MRR@10
eval_setting: TO_LS,full
training_neg_sample_num: 0
<<<<<<< HEAD
=======

>>>>>>> 542857e8
```

Other parameters (including model parameters) are default value. 

**NOTE :** 

1) For FPMC and TransRec model,  `training_neg_sample_num`  should be  `1` . 

2) For  SASRecF, GRU4RecF and FDSA,   `load_col` should as below:

```
load_col:
<<<<<<< HEAD
    inter: [session_id, item_id, timestamp]
 	item: [item_id, item_category]
=======
  inter: [session_id, item_id, timestamp]
  item: [item_id, item_category]
>>>>>>> 542857e8
```






<|MERGE_RESOLUTION|>--- conflicted
+++ resolved
@@ -175,37 +175,22 @@
 | KSR              | - | - | - |
 | GRU4RecKG        | - | - | - |
 
-<<<<<<< HEAD
-#### Config file of DIGINETICA dataset:
-=======
 #### Config file of Yelp dataset:
->>>>>>> 542857e8
 
 ```
 # dataset config
 field_separator: "\t"
 seq_separator: " "
-<<<<<<< HEAD
-USER_ID_FIELD: session_id
-ITEM_ID_FIELD: item_id
-TIME_FIELD: timestamp
-=======
 USER_ID_FIELD: user_id
 ITEM_ID_FIELD: business_id
 RATING_FIELD: stars
 TIME_FIELD: date
->>>>>>> 542857e8
 NEG_PREFIX: neg_
 ITEM_LIST_LENGTH_FIELD: item_length
 LIST_SUFFIX: _list
 MAX_ITEM_LIST_LENGTH: 20
 POSITION_FIELD: position_id
 load_col:
-<<<<<<< HEAD
-  inter: [session_id, item_id, timestamp]
-min_user_inter_num: 6
-min_item_inter_num: 1
-=======
   inter: [user_id, business_id, stars, date]
 min_user_inter_num: 10
 min_item_inter_num: 4
@@ -213,7 +198,6 @@
   stars: 3
 unused_col: 
   inter: [stars]
->>>>>>> 542857e8
 
 # training and evaluation
 epochs: 500
@@ -222,10 +206,7 @@
 valid_metric: MRR@10
 eval_setting: TO_LS,full
 training_neg_sample_num: 0
-<<<<<<< HEAD
-=======
-
->>>>>>> 542857e8
+
 ```
 
 Other parameters (including model parameters) are default value. 
@@ -238,17 +219,12 @@
 
 ```
 load_col:
-<<<<<<< HEAD
-    inter: [session_id, item_id, timestamp]
- 	item: [item_id, item_category]
-=======
   inter: [session_id, item_id, timestamp]
   item: [item_id, item_category]
->>>>>>> 542857e8
-```
-
-
-
-
-
-
+```
+
+
+
+
+
+

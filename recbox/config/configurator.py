--- conflicted
+++ resolved
@@ -10,33 +10,6 @@
 import re
 import os
 import sys
-<<<<<<< HEAD
-from logging import getLogger
-from recbox.evaluator import loss_metrics, topk_metrics
-
-import torch
-from recbox.utils import *
-from recbox.config.config_file_reader import ConfigFileReader
-
-
-class Config(object):
-    r"""A configuration class that load predefined hyper parameters.
-
-    This class can read arguments from ini-style configuration file. There are two type
-    of config file can be defined: running config file and model config file. Each file should
-    be named as XXX.config, and model config file MUST be named as the model name.
-    In the ini-style config file, only one section is cared. For running config file, the section
-    MUST be [default] . For model config file, it MUST be [model]
-
-    There are three parameter MUST be included in config file: model, data.name, data.path
-
-    After initialization successful, the objective of this class can be used as
-    a dictionary:
-        config = Configurator("./overall.config")
-        ratio = config["ratio"]
-        metric = config["metric"]
-    All the parameter key MUST be str, but returned value is exactly the corresponding type
-=======
 import yaml
 import torch
 from logging import getLogger
@@ -59,7 +32,6 @@
         self.final_config_dict = self._get_final_config_dict()
         self._set_default_parameters()
         self._init_device()
->>>>>>> 7d430587
 
     def _init_parameters_category(self):
         self.parameters = dict()
@@ -100,80 +72,7 @@
         r""" Read parameters from command line and convert it to str.
 
         """
-        Args:
-            config_file_name(str): The path of ini-style configuration file.
-            config_dict(dict) : The parameters dict if you want to transmit a dict to get a `Config` object.
-
-<<<<<<< HEAD
-        Raises:
-            FileNotFoundError: If `config_file` is not existing.
-            ValueError: If `config_file` is not in correct format or
-                        MUST parameter are not defined
-        """
-        self.config_dict = config_dict
-        self.cmd_args_dict = {}
-        self._read_cmd_line()
-        if self.config_dict:
-            self._read_config_dict()
-        self.convert_cmd_args()
-
-        self.run_args = ConfigFileReader(config_file_name, must_args=['model', 'dataset'])
-
-        model_name = self['model']
-        model_dir = os.path.join(os.path.dirname(config_file_name), 'model')
-        model_arg_file_name = os.path.join(model_dir, model_name + '.yaml')
-        self.model_args = ConfigFileReader(model_arg_file_name)
-
-        dataset_name = self['dataset']
-        dataset_dir = os.path.join(os.path.dirname(config_file_name), 'dataset')
-        dataset_arg_file_name = os.path.join(dataset_dir, dataset_name + '.yaml')
-        self.dataset_args = ConfigFileReader(dataset_arg_file_name)
-
-        self._set_default_parameters()
-
-        self.device = None
-        self._init_device()
-
-    def convert_cmd_args(self):
-        r"""This function convert the str parameters to their original type.
-
-        """
-        for key in self.cmd_args_dict:
-            param = self.cmd_args_dict[key]
-            if not isinstance(param, str):
-                continue
-            try:
-                value = eval(param)
-                if not isinstance(value, (str, int, float, list, tuple, dict, bool, Enum)):
-                    value = param
-            except (NameError, SyntaxError, TypeError):
-                if isinstance(param, str):
-                    if param.lower() == "true":
-                        value = True
-                    elif param.lower() == "false":
-                        value = False
-                    else:
-                        value = param
-                else:
-                    value = param
-            self.cmd_args_dict[key] = value
-
-    def _init_device(self):
-        r"""This function is a global initialization function that fix random seed and gpu device.
-
-        """
-        use_gpu = self.cmd_args_dict['use_gpu']
-        if use_gpu:
-            gpu_id = self['gpu_id']
-            os.environ["CUDA_VISIBLE_DEVICES"] = str(gpu_id)
-        # Get the device that run on.
-        self.device = torch.device("cuda" if torch.cuda.is_available() and use_gpu else "cpu")
-
-    def _read_cmd_line(self):
-        r""" Read parameters from command line and convert it to str.
-
-        """
-=======
+
         def convert_cmd_args():
             r"""This function convert the str parameters to their original type.
 
@@ -199,7 +98,6 @@
                 self.cmd_config_dict[key] = value
 
         self.cmd_config_dict = dict()
->>>>>>> 7d430587
         unrecognized_args = []
         if "ipykernel_launcher" not in sys.argv[0]:
             for arg in sys.argv[1:]:
@@ -215,36 +113,6 @@
             logger = getLogger()
             logger.warning('command line args [{}] will not be used in RecBox'.format(' '.join(unrecognized_args)))
 
-<<<<<<< HEAD
-    def _read_config_dict(self):
-        r"""Convert parameters in dict into cmd parameters to keep the priority.
-
-        """
-        for dict_arg_name in self.config_dict:
-            if dict_arg_name not in self.cmd_args_dict:
-                if isinstance(self.config_dict[dict_arg_name], str):
-                    self.cmd_args_dict[dict_arg_name] = self.config_dict[dict_arg_name]
-                else:
-                    self.cmd_args_dict[dict_arg_name] = str(self.config_dict[dict_arg_name])
-
-    def _set_default_parameters(self):
-        r"""This function can automatically set some parameters that don't need be set by user.
-        """
-        if 'gpu_id' in self:
-            self['use_gpu'] = True
-        else:
-            self['use_gpu'] = False
-
-        if 'data_path' not in self:
-            data_path = os.path.join('dataset', self['dataset'])
-            self['data_path'] = data_path
-
-        if 'checkpoint_dir' not in self:
-            self['checkpoint_dir'] = 'saved'
-
-        eval_type = None
-        for metric in self['metrics']:
-=======
         convert_cmd_args()
 
     def _merge_external_config_dict(self):
@@ -306,7 +174,6 @@
 
         eval_type = None
         for metric in self.final_config_dict['metrics']:
->>>>>>> 7d430587
             if metric.lower() in loss_metrics:
                 if eval_type is not None and eval_type == EvaluatorType.RANKING:
                     raise RuntimeError('Ranking metrics and other metrics can not be used at the same time!')
@@ -317,47 +184,6 @@
                     raise RuntimeError('Ranking metrics and other metrics can not be used at the same time!')
                 else:
                     eval_type = EvaluatorType.RANKING
-<<<<<<< HEAD
-        self['eval_type'] = eval_type
-
-        smaller_metric = ['rmse', 'mae', 'logloss']
-
-        if 'valid_metric' not in self:
-            valid_metric = self['metric'][0]
-            if 'topk' in self:
-                valid_metric += '@' + self['topk'][0]
-            self['valid_metric'] = valid_metric
-
-        if 'valid_metric_bigger' not in self:
-            valid_metric = self['valid_metric'].split('@')[0]
-            if valid_metric in smaller_metric:
-                self['valid_metric_bigger'] = False
-            else:
-                self['valid_metric_bigger'] = True
-
-        model = get_model(self['model'])
-        self['MODEL_TYPE'] = model.type
-        self['MODEL_INPUT_TYPE'] = model.input_type
-
-    def __setitem__(self, key, value):
-
-        if not isinstance(key, str):
-            raise TypeError("index must be a str")
-
-        self.cmd_args_dict[key] = value
-
-    def __getitem__(self, item):
-        if item == "device":
-            return self.device
-        elif item in self.cmd_args_dict:
-            return self.cmd_args_dict[item]
-        elif item in self.run_args:
-            return self.run_args[item]
-        elif item in self.model_args:
-            return self.model_args[item]
-        elif item in self.dataset_args:
-            return self.dataset_args[item]
-=======
         self.final_config_dict['eval_type'] = eval_type
 
         smaller_metric = ['rmse', 'mae', 'logloss']
@@ -382,7 +208,6 @@
     def __getitem__(self, item):
         if item in self.final_config_dict:
             return self.final_config_dict[item]
->>>>>>> 7d430587
         else:
             return None
 
@@ -401,8 +226,4 @@
         return args_info
 
     def __repr__(self):
-<<<<<<< HEAD
-
-=======
->>>>>>> 7d430587
         return self.__str__()
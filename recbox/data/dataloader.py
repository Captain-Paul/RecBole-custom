# @Time   : 2020/7/7
# @Author : Yupeng Hou
# @Email  : houyupeng@ruc.edu.cn

# UPDATE
<<<<<<< HEAD
# @Time   : 2020/9/7, 2020/9/8, 2020/8/31
=======
# @Time   : 2020/9/8, 2020/9/7, 2020/8/31
>>>>>>> f7a7cdf5
# @Author : Yupeng Hou, Yushuo Chen, Kaiyuan Li
# @email  : houyupeng@ruc.edu.cn, chenyushuo@ruc.edu.cn, tsotfsk@outlook.com

import math

import numpy as np
import pandas as pd
import torch
from tqdm import tqdm

from ..utils import (
    DataLoaderType, EvaluatorType, FeatureSource, FeatureType, InputType,
    KGDataLoaderState)
from .interaction import Interaction


class AbstractDataLoader(object):
    dl_type = None

    def __init__(self, config, dataset,
                 batch_size=1, dl_format=InputType.POINTWISE, shuffle=False):
        self.config = config
        self.dataset = dataset
        self.batch_size = batch_size
        self.dl_format = dl_format
        self.shuffle = shuffle
        self.pr = 0
        self.real_time = config['real_time_process']

        self.join = self.dataset.join
        self.inter_matrix = self.dataset.inter_matrix

        if hasattr(self.dataset, 'dgl_graph'):
            self.dgl_graph = self.dataset.dgl_graph

        self.num = self.dataset.num
        self.fields = self.dataset.fields
        self.get_preload_weight = self.dataset.get_preload_weight
        self.field2type = self.dataset.field2type
        self.field2source = self.dataset.field2source
        self.field2id_token = self.dataset.field2id_token
        if self.dataset.uid_field:
            self.user_num = self.dataset.user_num
        if self.dataset.iid_field:
            self.item_num = self.dataset.item_num
        self._dataframe_to_interaction = self.dataset._dataframe_to_interaction
        self._dict_to_interaction = self.dataset._dict_to_interaction

    def __len__(self):
        raise NotImplementedError('Method [len] should be implemented')

    def __iter__(self):
        if self.shuffle:
            self._shuffle()
        return self

    def __next__(self):
        if self.pr >= self.pr_end:
            self.pr = 0
            raise StopIteration()
        return self._next_batch_data()

    @property
    def pr_end(self):
        raise NotImplementedError('Method [pr_end] should be implemented')

    def _shuffle(self):
        raise NotImplementedError('Method [shuffle] should be implemented.')

    def _next_batch_data(self):
        raise NotImplementedError('Method [next_batch_data] should be implemented.')

    def set_batch_size(self, batch_size):  # TODO batch size is useless...
        if self.pr != 0:
            raise PermissionError('Cannot change dataloader\'s batch_size while iteration')
        if self.batch_size != batch_size:
            self.batch_size = batch_size
            # TODO  batch size is changed

    def get_user_feature(self):
        user_df = self.dataset.get_user_feature()
        return self._dataframe_to_interaction(user_df)

    def get_item_feature(self):
        item_df = self.dataset.get_item_feature()
        return self._dataframe_to_interaction(item_df)


class GeneralDataLoader(AbstractDataLoader):
    dl_type = DataLoaderType.ORIGIN

    def __init__(self, config, dataset,
                 batch_size=1, dl_format=InputType.POINTWISE, shuffle=False):
        self.step = batch_size

        super().__init__(config, dataset,
                         batch_size=batch_size, dl_format=dl_format, shuffle=shuffle)

    def __len__(self):
        return math.ceil(self.pr_end / self.step)

    @property
    def pr_end(self):
        return len(self.dataset)

    def _shuffle(self):
        self.dataset.shuffle()

    def _next_batch_data(self):
        cur_data = self.dataset[self.pr: self.pr + self.step]
        self.pr += self.step
        return self._dataframe_to_interaction(cur_data)


class NegSampleMixin(object):
    dl_type = DataLoaderType.NEGSAMPLE

    def __init__(self, config, dataset, sampler, phase, neg_sample_args,
                 batch_size=1, dl_format=InputType.POINTWISE, shuffle=False):
        if neg_sample_args['strategy'] not in ['by', 'full']:
            raise ValueError('neg_sample strategy [{}] has not been implemented'.format(neg_sample_args['strategy']))

        super().__init__(config, dataset,
                         batch_size=batch_size, dl_format=dl_format, shuffle=shuffle)

        self.sampler = sampler
        self.phase = phase
        self.neg_sample_args = neg_sample_args

        self._batch_size_adaptation()
        if not self.real_time:
            self._pre_neg_sampling()

    def _batch_size_adaptation(self):
        raise NotImplementedError('Method [batch_size_adaptation] should be implemented.')

    def _pre_neg_sampling(self):
        raise NotImplementedError('Method [pre_neg_sampling] should be implemented.')

    def _neg_sampling(self, inter_feat):
        raise NotImplementedError('Method [neg_sampling] should be implemented.')


class NegSampleByMixin(NegSampleMixin):
    def __init__(self, config, dataset, sampler, phase, neg_sample_args,
                 batch_size=1, dl_format=InputType.POINTWISE, shuffle=False):
        if neg_sample_args['strategy'] != 'by':
            raise ValueError('neg_sample strategy in GeneralInteractionBasedDataLoader() should be `by`')
        if dl_format == InputType.PAIRWISE and neg_sample_args['by'] != 1:
            raise ValueError('Pairwise dataloader can only neg sample by 1')

        self.neg_sample_by = neg_sample_args['by']

        # TODO self.times 改个名（有点意义不明）
        if dl_format == InputType.POINTWISE:
            self.times = 1 + self.neg_sample_by
            self.sampling_func = self._neg_sample_by_point_wise_sampling

            self.label_field = config['LABEL_FIELD']
            dataset.set_field_property(self.label_field, FeatureType.FLOAT, FeatureSource.INTERACTION, 1)
        elif dl_format == InputType.PAIRWISE:
            self.times = 1
            self.sampling_func = self._neg_sample_by_pair_wise_sampling

            neg_prefix = config['NEG_PREFIX']
            iid_field = config['ITEM_ID_FIELD']

            columns = [iid_field] if dataset.item_feat is None else dataset.item_feat.columns
            for item_feat_col in columns:
                neg_item_feat_col = neg_prefix + item_feat_col
                dataset.copy_field_property(neg_item_feat_col, item_feat_col)
        else:
            raise ValueError('`neg sampling by` with dl_format [{}] not been implemented'.format(dl_format))

        super().__init__(config, dataset, sampler, phase, neg_sample_args,
                         batch_size=batch_size, dl_format=dl_format, shuffle=shuffle)

    def _neg_sample_by_pair_wise_sampling(self, *args):
        raise NotImplementedError('Method [neg_sample_by_pair_wise_sampling] should be implemented.')

    def _neg_sample_by_point_wise_sampling(self, *args):
        raise NotImplementedError('Method [neg_sample_by_point_wise_sampling] should be implemented.')


class GeneralIndividualDataLoader(NegSampleByMixin, AbstractDataLoader):
    def __init__(self, config, dataset, sampler, phase, neg_sample_args,
                 batch_size=1, dl_format=InputType.POINTWISE, shuffle=False):
        super().__init__(config, dataset, sampler, phase, neg_sample_args,
                         batch_size=batch_size, dl_format=dl_format, shuffle=shuffle)

    def __len__(self):
        return math.ceil(self.pr_end / self.step)

    def _batch_size_adaptation(self):
        batch_num = max(self.batch_size // self.times, 1)
        new_batch_size = batch_num * self.times
        self.step = batch_num if self.real_time else new_batch_size
        self.set_batch_size(new_batch_size)

    @property
    def pr_end(self):
        return len(self.dataset)

    def _shuffle(self):
        self.dataset.shuffle()

    def _next_batch_data(self):
        cur_data = self.dataset[self.pr: self.pr + self.step]
        self.pr += self.step
        if self.real_time:
            cur_data = self._neg_sampling(cur_data)
        return self._dataframe_to_interaction(cur_data)

    def _pre_neg_sampling(self):
        self.dataset.inter_feat = self._neg_sampling(self.dataset.inter_feat)

    def _neg_sampling(self, inter_feat):
        uid_field = self.config['USER_ID_FIELD']
        iid_field = self.config['ITEM_ID_FIELD']
        uids = inter_feat[uid_field].to_list()
        neg_iids = self.sampler.sample_by_user_ids(self.phase, uids, self.neg_sample_by)
        return self.sampling_func(uid_field, iid_field, neg_iids, inter_feat)

    def _neg_sample_by_pair_wise_sampling(self, uid_field, iid_field, neg_iids, inter_feat):
        neg_prefix = self.config['NEG_PREFIX']
        neg_item_id = neg_prefix + iid_field
        inter_feat.insert(len(inter_feat.columns), neg_item_id, neg_iids)

        if self.dataset.item_feat is not None:
            neg_item_feat = self.dataset.item_feat.add_prefix(neg_prefix)
            inter_feat = pd.merge(inter_feat, neg_item_feat,
                                  on=neg_item_id, how='left', suffixes=('_inter', '_item'))

        return inter_feat

    def _neg_sample_by_point_wise_sampling(self, uid_field, iid_field, neg_iids, inter_feat):
        pos_inter_num = len(inter_feat)

        new_df = pd.concat([inter_feat] * self.times, ignore_index=True)
        new_df[iid_field].values[pos_inter_num:] = neg_iids

        labels = np.zeros(pos_inter_num * self.times, dtype=np.int64)
        labels[: pos_inter_num] = 1
        new_df[self.label_field] = labels

        return new_df


class GeneralGroupedDataLoader(GeneralIndividualDataLoader):
    def __init__(self, config, dataset, sampler, phase, neg_sample_args,
                 batch_size=1, dl_format=InputType.POINTWISE, shuffle=False):
        self.uid2index, self.uid2items_num = dataset.uid2index

        super().__init__(config, dataset, sampler, phase, neg_sample_args,
                         batch_size=batch_size, dl_format=dl_format, shuffle=shuffle)

    def _batch_size_adaptation(self):
        max_uid2inter_num = max(self.uid2items_num) * self.times
        batch_num = max(self.batch_size // max_uid2inter_num, 1)
        new_batch_size = batch_num * max_uid2inter_num
        self.step = batch_num
        self.set_batch_size(new_batch_size)

    @property
    def pr_end(self):
        return len(self.uid2index)

    def _shuffle(self):
        new_index = np.random.permutation(len(self.uid2index))
        self.uid2index = self.uid2index[new_index]
        self.uid2items_num = self.uid2items_num[new_index]

    def _next_batch_data(self):
        sampling_func = self._neg_sampling if self.real_time else (lambda x: x)
        cur_data = []
        for uid, index in self.uid2index[self.pr: self.pr + self.step]:
            cur_data.append(sampling_func(self.dataset[index]))
        cur_data = pd.concat(cur_data, ignore_index=True)
        pos_len_list = self.uid2items_num[self.pr: self.pr + self.step]
        user_len_list = pos_len_list * self.times
        self.pr += self.step
        return self._dataframe_to_interaction(cur_data, list(pos_len_list), list(user_len_list))

    def _pre_neg_sampling(self):
        new_inter_num = 0
        new_inter_feat = []
        new_uid2index = []
        for uid, index in self.uid2index:
            new_inter_feat.append(self._neg_sampling(self.dataset.inter_feat[index]))
            new_num = len(new_inter_feat[-1])
            new_uid2index.append((uid, slice(new_inter_num, new_inter_num + new_num)))
            new_inter_num += new_num
        self.dataset.inter_feat = pd.concat(new_inter_feat, ignore_index=True)
        self.uid2index = np.array(new_uid2index)

    def get_pos_len_list(self):
        return self.uid2items_num


class GeneralFullDataLoader(NegSampleMixin, AbstractDataLoader):
    dl_type = DataLoaderType.FULL

    def __init__(self, config, dataset, sampler, phase, neg_sample_args,
                 batch_size=1, dl_format=InputType.POINTWISE, shuffle=False):
        if neg_sample_args['strategy'] != 'full':
            raise ValueError('neg_sample strategy in GeneralFullDataLoader() should be `full`')
        self.uid2index, self.uid2items_num = dataset.uid2index

        super().__init__(config, dataset, sampler, phase, neg_sample_args,
                         batch_size=batch_size, dl_format=dl_format, shuffle=shuffle)

    def __len__(self):
        return math.ceil(self.pr_end / self.step)

    def _batch_size_adaptation(self):
        batch_num = max(self.batch_size // self.dataset.item_num, 1)
        new_batch_size = batch_num * self.dataset.item_num
        self.step = batch_num
        self.set_batch_size(new_batch_size)

    @property
    def pr_end(self):
        return len(self.uid2index)

    def _shuffle(self):
        raise NotImplementedError('GeneralFullDataLoader can\'t shuffle')

    def _neg_sampling(self, uid2index, show_progress=False):
        uid_field = self.dataset.uid_field
        iid_field = self.dataset.iid_field
        tot_item_num = self.dataset.item_num

        start_idx = 0
        pos_len_list = []
        neg_len_list = []

        pos_idx = []
        used_idx = []

        iter_data = tqdm(uid2index) if show_progress else uid2index
        for uid, index in iter_data:
            pos_item_id = self.dataset.inter_feat[iid_field][index].values
            pos_idx.extend([_ + start_idx for _ in pos_item_id])
            pos_num = len(pos_item_id)
            pos_len_list.append(pos_num)

            used_item_id = self.sampler.used_item_id[self.phase][uid]
            used_idx.extend([_ + start_idx for _ in used_item_id])
            used_num = len(used_item_id)

            neg_num = tot_item_num - used_num
            neg_len_list.append(neg_num)

            start_idx += tot_item_num

        user_df = pd.DataFrame({uid_field: np.array(uid2index[:, 0], dtype=np.int)})
        user_interaction = self._dataframe_to_interaction(self.join(user_df))

        return user_interaction, \
               torch.LongTensor(pos_idx), torch.LongTensor(used_idx), \
               pos_len_list, neg_len_list

    def _pre_neg_sampling(self):
        self.user_tensor, tmp_pos_idx, tmp_used_idx, self.pos_len_list, self.neg_len_list = \
            self._neg_sampling(self.uid2index, show_progress=True)
        tmp_pos_len_list = [sum(self.pos_len_list[_: _ + self.step]) for _ in range(0, self.pr_end, self.step)]
        tot_item_num = self.dataset.item_num
        tmp_used_len_list = [sum(
            [tot_item_num - x for x in self.neg_len_list[_: _ + self.step]]
        ) for _ in range(0, self.pr_end, self.step)]
        self.pos_idx = list(torch.split(tmp_pos_idx, tmp_pos_len_list))
        self.used_idx = list(torch.split(tmp_used_idx, tmp_used_len_list))
        for i in range(len(self.pos_idx)):
            self.pos_idx[i] -= i * tot_item_num * self.step
        for i in range(len(self.used_idx)):
            self.used_idx[i] -= i * tot_item_num * self.step

    def _next_batch_data(self):
        if not self.real_time:
            slc = slice(self.pr, self.pr + self.step)
            idx = self.pr // self.step
            cur_data = self.user_tensor[slc], self.pos_idx[idx], self.used_idx[idx], \
                       self.pos_len_list[slc], self.neg_len_list[slc]
        else:
            cur_data = self._neg_sampling(self.uid2index[self.pr: self.pr + self.step])
        self.pr += self.step
        return cur_data

    def get_pos_len_list(self):
        return self.uid2items_num


class ContextDataLoader(GeneralDataLoader):
    pass


class ContextIndividualDataLoader(GeneralIndividualDataLoader):
    pass


class ContextGroupedDataLoader(GeneralGroupedDataLoader):
    pass


class SequentialDataLoader(AbstractDataLoader):
    dl_type = DataLoaderType.ORIGIN

    def __init__(self, config, dataset,
                 batch_size=1, dl_format=InputType.POINTWISE, shuffle=False):
        super().__init__(config, dataset,
                         batch_size=batch_size, dl_format=dl_format, shuffle=shuffle)

        self.step = batch_size

        self.uid_field = dataset.uid_field
        self.iid_field = dataset.iid_field
        self.time_field = dataset.time_field
        self.max_item_list_len = config['MAX_ITEM_LIST_LENGTH']
        self.stop_token_id = dataset.item_num - 1

        target_prefix = config['TARGET_PREFIX']
        list_suffix = config['LIST_SUFFIX']
        self.item_list_field = self.iid_field + list_suffix
        self.time_list_field = self.time_field + list_suffix
        self.position_field = config['POSITION_FIELD']
        self.target_iid_field = target_prefix + self.iid_field
        self.target_time_field = target_prefix + self.time_field
        self.item_list_length_field = config['ITEM_LIST_LENGTH_FIELD']

        dataset.set_field_property(self.item_list_field, FeatureType.TOKEN_SEQ, FeatureSource.INTERACTION,
                                   self.max_item_list_len)
        dataset.set_field_property(self.time_list_field, FeatureType.FLOAT_SEQ, FeatureSource.INTERACTION,
                                   self.max_item_list_len)
        if self.position_field:
            dataset.set_field_property(self.position_field, FeatureType.TOKEN_SEQ, FeatureSource.INTERACTION,
                                       self.max_item_list_len)
        dataset.set_field_property(self.target_iid_field, FeatureType.TOKEN, FeatureSource.INTERACTION, 1)
        dataset.set_field_property(self.target_time_field, FeatureType.FLOAT, FeatureSource.INTERACTION, 1)
        dataset.set_field_property(self.item_list_length_field, FeatureType.TOKEN, FeatureSource.INTERACTION, 1)

        self.uid_list, self.item_list_index, self.target_index, self.item_list_length = \
            dataset.prepare_data_augmentation()

        if not self.real_time:
            self.pre_processed_data = self.augmentation(self.uid_list, self.item_list_field,
                                                        self.target_index, self.item_list_length)

    def __len__(self):
        return math.ceil(self.pr_end / self.step)

    @property
    def pr_end(self):
        return len(self.uid_list)

    def _shuffle(self):
        new_index = np.random.permutation(len(self.item_list_index))
        if self.real_time:
            self.uid_list = self.uid_list[new_index]
            self.item_list_index = self.item_list_index[new_index]
            self.target_index = self.target_index[new_index]
            self.item_list_length = self.item_list_length[new_index]
        else:
            new_data = {}
            for key, value in self.pre_processed_data.items():
                new_data[key] = value[new_index]
            self.pre_processed_data = new_data

    def _next_batch_data(self):
        cur_index = slice(self.pr, self.pr + self.step)
        if self.real_time:
            cur_data = self.augmentation(self.uid_list[cur_index],
                                         self.item_list_index[cur_index],
                                         self.target_index[cur_index],
                                         self.item_list_length[cur_index])
        else:
            cur_data = {}
            for key, value in self.pre_processed_data.items():
                cur_data[key] = value[cur_index]
        self.pr += self.step
        return self._dict_to_interaction(cur_data)

    def augmentation(self, uid_list, item_list_index, target_index, item_list_length):
        new_length = len(item_list_index)
        new_dict = {
            self.uid_field: uid_list,
            self.item_list_field: [],
            self.time_list_field: [],
            self.target_iid_field: self.dataset.inter_feat[self.iid_field][target_index].values,
            self.target_time_field: self.dataset.inter_feat[self.time_field][target_index].values,
            self.item_list_length_field: item_list_length,
        }
        if self.position_field:
            new_dict[self.position_field] = [np.arange(self.max_item_list_len)] * new_length
        for index in item_list_index:
            df = self.dataset.inter_feat[index]
            new_dict[self.item_list_field].append(np.append(df[self.iid_field].values, self.stop_token_id))
            new_dict[self.time_list_field].append(np.append(df[self.time_field].values, 0))
        return new_dict


class SequentialNegSampleDataLoader(NegSampleByMixin, SequentialDataLoader):
    def __init__(self, config, dataset, sampler, phase, neg_sample_args,
                 batch_size=1, dl_format=InputType.POINTWISE, shuffle=False):
        super().__init__(config, dataset, sampler, phase, neg_sample_args,
                         batch_size=batch_size, dl_format=dl_format, shuffle=shuffle)

    def _batch_size_adaptation(self):
        batch_num = max(self.batch_size // self.times, 1)
        new_batch_size = batch_num * self.times
        self.step = batch_num if self.real_time else new_batch_size
        self.set_batch_size(new_batch_size)

    def _next_batch_data(self):
        cur_index = slice(self.pr, self.pr + self.step)
        if self.real_time:
            cur_data = self.augmentation(self.uid_list[cur_index],
                                         self.item_list_index[cur_index],
                                         self.target_index[cur_index],
                                         self.item_list_length[cur_index])
            cur_data = self._neg_sampling(cur_data)
        else:
            cur_data = {}
            for key, value in self.pre_processed_data.items():
                cur_data[key] = value[cur_index]
        self.pr += self.step
        return self._dict_to_interaction(cur_data)

    def _pre_neg_sampling(self):
        self.pre_processed_data = self._neg_sampling(self.pre_processed_data)

    def _neg_sampling(self, data):
        uids = data[self.uid_field]
        neg_iids = self.sampler.sample_by_user_ids(self.phase, uids, self.neg_sample_by)
        return self.sampling_func(data, neg_iids)

    def _neg_sample_by_pair_wise_sampling(self, data, neg_iids):
        neg_prefix = self.config['NEG_PREFIX']
        neg_item_id = neg_prefix + self.iid_field
        data[neg_item_id] = neg_iids
        return data

    def _neg_sample_by_point_wise_sampling(self, data, neg_iids):
        new_data = {}
        for key, value in data.items():
            if key == self.target_iid_field:
                new_data[key] = np.concatenate([value, neg_iids])
            else:
                if isinstance(value, list):
                    new_data[key] = value * self.times
                elif isinstance(value, np.ndarray):
                    new_data[key] = np.tile(value, self.times)
        pos_len = len(data[self.target_iid_field])
        total_len = len(new_data[self.target_iid_field])
        new_data[self.label_field] = np.zeros(total_len, dtype=np.int)
        new_data[self.label_field][:pos_len] = 1
        return new_data


class SequentialFullDataLoader(SequentialDataLoader):
    dl_type = DataLoaderType.FULL

    def __init__(self, config, dataset,
                 batch_size=1, dl_format=InputType.POINTWISE, shuffle=False):
        super().__init__(config, dataset,
                         batch_size=batch_size, dl_format=dl_format, shuffle=shuffle)

    def _shuffle(self):
        raise NotImplementedError('SequentialFullDataLoader can\'t shuffle')

    def _next_batch_data(self):
        interaction = super()._next_batch_data()
        tot_item_num = self.dataset.item_num
        inter_num = len(interaction)
        pos_idx = used_idx = interaction[self.target_iid_field] + torch.arange(inter_num) * tot_item_num
        pos_len_list = [1] * inter_num
        neg_len_list = [tot_item_num - 1] * inter_num
        return interaction, pos_idx, used_idx, pos_len_list, neg_len_list

    def get_pos_len_list(self):
        return np.ones(self.pr_end, dtype=np.int)


class KGDataLoader(NegSampleMixin, AbstractDataLoader):

    def __init__(self, config, dataset, sampler, phase, neg_sample_args,
                 batch_size=1, dl_format=InputType.PAIRWISE, shuffle=False):

        super().__init__(config, dataset, sampler, phase, neg_sample_args,
                         batch_size=batch_size, dl_format=dl_format, shuffle=shuffle)
        if neg_sample_args['strategy'] != 'by':
            raise ValueError('neg_sample strategy in KnowledgeBasedDataLoader() should be `by`')
        if dl_format != InputType.PAIRWISE or neg_sample_args['by'] != 1:
            raise ValueError('kg based dataloader must be pairwise and can only neg sample by 1')
        if shuffle is False:
            raise ValueError('kg based dataloader must shuffle the data')

        self.batch_size = batch_size
        self.neg_sample_by = neg_sample_args['by']
        self.times = 1

        neg_prefix = config['NEG_PREFIX']
        tid_field = config['TAIL_ENTITY_ID_FIELD']

        # kg negative cols
        neg_kg_col = neg_prefix + tid_field
        dataset.copy_field_property(neg_kg_col, tid_field)

    def __len__(self):
        return math.ceil(self.pr_end / self.step)

    @property
    def pr_end(self):
        # TODO 这个地方应该是取kg_data的len
        return len(self.dataset.kg_feat)

    def _shuffle(self):
        # TODO 这个地方应该是取kg_data的len
        self.dataset.kg_feat = self.dataset.kg_feat.sample(frac=1).reset_index(drop=True)

    def _next_batch_data(self):
        # TODO 这个地方应该取的kg_data
        cur_data = self.dataset.kg_feat[self.pr: self.pr + self.step]
        self.pr += self.step
        if self.real_time:
            cur_data = self._neg_sampling(cur_data)
        return self._dataframe_to_interaction(cur_data)

    def _pre_neg_sampling(self):
        # TODO 这个地方应该是kg_data
        self.dataset.kg_feat = self._neg_sampling(self.dataset.kg_feat)

    def _neg_sampling(self, kg_feat):
        hid_field = self.config['HEAD_ENTITY_ID_FIELD']
        tid_field = self.config['TAIL_ENTITY_ID_FIELD']
        hids = kg_feat[hid_field].to_list()
        neg_tids = self.sampler.sample_by_entity_ids(self.phase, hids, self.neg_sample_by)
        return self._neg_sample_by_pair_wise_sampling(tid_field, neg_tids, kg_feat)

    def _neg_sample_by_pair_wise_sampling(self, tid_field, neg_tids, kg_feat):
        neg_prefix = self.config['NEG_PREFIX']
        neg_tail_entity_id = neg_prefix + tid_field
        kg_feat.insert(len(kg_feat.columns), neg_tail_entity_id, neg_tids)
        return kg_feat

    def _batch_size_adaptation(self):
        self.step = self.batch_size


class KnowledgeBasedDataLoader(AbstractDataLoader):

    def __init__(self, config, dataset, sampler, kg_sampler, phase, neg_sample_args,
                 batch_size=1, dl_format=InputType.POINTWISE, shuffle=False):

        # using sampler
        self.general_dataloader = self._get_data_loader(config=config, dataset=dataset, sampler=sampler, phase=phase,
                                                        neg_sample_args=neg_sample_args,
                                                        batch_size=batch_size, dl_format=dl_format, shuffle=shuffle)

        # using kg_sampler and dl_format is pairwise
        self.kg_dataloader = KGDataLoader(config, dataset, kg_sampler, phase, neg_sample_args,
                                          batch_size=batch_size, dl_format=InputType.PAIRWISE, shuffle=shuffle)

        self.main_dataloader = self.general_dataloader

        super().__init__(config, dataset,
                         batch_size=batch_size, dl_format=dl_format, shuffle=shuffle)

    def _get_data_loader(self, **kwargs):
        phase = kwargs['phase']
        config = kwargs['config']
        if phase == 'train' or config['eval_type'] == EvaluatorType.INDIVIDUAL:
            return GeneralIndividualDataLoader(**kwargs)
        else:
            return GeneralGroupedDataLoader(**kwargs)

    @property
    def pr(self):
        return self.main_dataloader.pr

    @pr.setter
    def pr(self, value):
        self.main_dataloader.pr = value

    def __iter__(self):
        if not hasattr(self, 'state') or not hasattr(self, 'main_dataloader'):
            raise ValueError('The dataloader\'s state and main_dataloader must be set '
                             'when using the kg based dataloader')
        return super().__iter__()

    def _shuffle(self):
        self.main_dataloader._shuffle()
        if self.state == KGDataLoaderState.RSKG:
            self.kg_dataloader._shuffle()

    def __next__(self):
        if self.pr >= self.pr_end:
            self.pr = 0
            # After the rec data ends, the kg data pointer needs to be cleared to zero
            if self.state == KGDataLoaderState.RSKG:
                self.kg_dataloader.pr = 0
            raise StopIteration()
        return self._next_batch_data()

    def __len__(self):
        return len(self.main_dataloader)

    @property
    def pr_end(self):
        return self.main_dataloader.pr_end

    def _next_batch_data(self):
        if self.state == KGDataLoaderState.KG:
            return self.kg_dataloader._next_batch_data()
        elif self.state == KGDataLoaderState.RS:
            return self.general_dataloader._next_batch_data()
        elif self.state == KGDataLoaderState.RSKG:
            kg_data = self.kg_dataloader._next_batch_data()
            rec_data = self.general_dataloader._next_batch_data()
            rec_data.update(kg_data)
            return rec_data

    def set_mode(self, state):
        if state not in set(KGDataLoaderState):
            raise NotImplementedError('kg data loader has no state named [{}]'.format(self.state))
        self.state = state
        if self.state in [KGDataLoaderState.RS, KGDataLoaderState.RSKG]:
            self.main_dataloader = self.general_dataloader
        elif self.state == KGDataLoaderState.KG:
            self.main_dataloader = self.kg_dataloader<|MERGE_RESOLUTION|>--- conflicted
+++ resolved
@@ -3,11 +3,7 @@
 # @Email  : houyupeng@ruc.edu.cn
 
 # UPDATE
-<<<<<<< HEAD
-# @Time   : 2020/9/7, 2020/9/8, 2020/8/31
-=======
-# @Time   : 2020/9/8, 2020/9/7, 2020/8/31
->>>>>>> f7a7cdf5
+# @Time   : 2020/9/8, 2020/9/8, 2020/8/31
 # @Author : Yupeng Hou, Yushuo Chen, Kaiyuan Li
 # @email  : houyupeng@ruc.edu.cn, chenyushuo@ruc.edu.cn, tsotfsk@outlook.com
 

--- conflicted
+++ resolved
@@ -3,15 +3,9 @@
 # @Email  : houyupeng@ruc.edu.cn
 
 # UPDATE
-<<<<<<< HEAD
-# @Time   : 2020/8/31, 2020/8/27, 2020/8/31
+# @Time   : 2020/8/31, 2020/8/31, 2020/8/31
 # @Author : Yupeng Hou, Yushuo Chen, Kaiyuan Li
 # @email  : houyupeng@ruc.edu.cn, chenyushuo@ruc.edu.cn, tsotfsk@outlook.com
-=======
-# @Time   : 2020/8/29, 2020/8/31
-# @Author : Yupeng Hou, Yushuo Chen
-# @email  : houyupeng@ruc.edu.cn, chenyushuo@ruc.edu.cn
->>>>>>> e2afeab6
 
 import math
 

--- conflicted
+++ resolved
@@ -1,9 +1,7 @@
 from recbole.evaluator.base_metric import *
 from recbole.evaluator.metrics import *
-<<<<<<< HEAD
-from recbole.evaluator.evaluators import *
-=======
+
 from recbole.evaluator.evaluator import *
->>>>>>> aaf0a838
+
 from recbole.evaluator.register import *
 from recbole.evaluator.collector import *